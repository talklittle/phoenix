defmodule Phoenix.Transports.WebSocket do
  use Phoenix.Controller

  @moduledoc """
  Handles WebSocket clients for the Channel Transport layer

  ## Configuration

  By default, JSON encoding is used to broker messages to and from clients,
  but the serializer is configurable via the Endpoint's transport configuration:

      config :my_app, MyApp.Endpoint, transports: [
        websocket_serializer: MySerializer
      ]

  The `websocket_serializer` module needs only to implement the `encode!/1` and
  `decode!/2` functions defined by the `Phoenix.Transports.Serializer` behaviour.
  """

  alias Phoenix.Channel.Transport
  alias Phoenix.Socket.Message
  alias Phoenix.Transports.LongPoller

  plug :action

  def upgrade(%Plug.Conn{method: "GET"} = conn, _) do
    put_private(conn, :phoenix_upgrade, {:websocket, __MODULE__}) |> halt
  end
  def upgrade(%Plug.Conn{method: "POST"} = conn, _) do
    LongPoller.call(conn, LongPoller.init(:open))
  end

  @doc """
  Handles initalization of the websocket
  """
  def ws_init(conn) do
    serializer = Dict.fetch!(endpoint_module(conn).config(:transports), :websocket_serializer)
    {:ok, %{router: router_module(conn), sockets: HashDict.new, serializer: serializer}}
  end

  @doc """
  Receives JSON encoded `%Phoenix.Socket.Message{}` from client and dispatches
  to Transport layer
  """
<<<<<<< HEAD
  def ws_handle(text, state = %{router: router, sockets: sockets, serializer: serializer}) do
    text
    |> serializer.decode!
    |> Transport.dispatch(sockets, self, router, __MODULE__)
=======
  def ws_handle(opcode, payload, state = %{router: router, sockets: sockets, serializer: serializer}) do
    payload
    |> serializer.decode!(opcode)
    |> Transport.dispatch(sockets, self, router)
>>>>>>> 55be1ed4
    |> case do
      {:ok, sockets}             -> %{state | sockets: sockets}
      {:error, sockets, _reason} -> %{state | sockets: sockets}
    end
  end

  @doc """
  Receives `%Phoenix.Socket.Message{}` and sends encoded message JSON to client
  """
  def ws_info({:socket_broadcast, message = %Message{}}, state = %{sockets: sockets}) do
    sockets = case Transport.dispatch_broadcast(sockets, message, __MODULE__) do
      {:ok, socks} -> socks
      {:error, socks, _reason} -> socks
    end

    %{state | sockets: sockets}
  end
  def ws_info({:socket_reply, message = %Message{}}, state = %{serializer: serializer}) do
    reply(self, serializer.encode!(message))
    state
  end

  @doc """
  Handles Elixir messages sent to the socket process

  Dispatches `"info"` event back through Tranport layer to all socket's channels
  """
  def ws_info(data, state = %{sockets: sockets}) do
    sockets = case Transport.dispatch_info(sockets, data, __MODULE__) do
      {:ok, socks} -> socks
      {:error, socks, _reason} -> socks
    end

    %{state | sockets: sockets}
  end

  @doc """
  Called on WS close. Dispatches the `leave` event back through Transport layer
  """
  def ws_terminate(reason, %{sockets: sockets}) do
    :ok = Transport.dispatch_leave(sockets, reason, __MODULE__)
    :ok
  end

  def ws_hibernate(_state), do: :ok

  defp reply(pid, msg) do
    send(pid, {:reply, msg})
  end
end<|MERGE_RESOLUTION|>--- conflicted
+++ resolved
@@ -42,17 +42,10 @@
   Receives JSON encoded `%Phoenix.Socket.Message{}` from client and dispatches
   to Transport layer
   """
-<<<<<<< HEAD
-  def ws_handle(text, state = %{router: router, sockets: sockets, serializer: serializer}) do
-    text
-    |> serializer.decode!
-    |> Transport.dispatch(sockets, self, router, __MODULE__)
-=======
   def ws_handle(opcode, payload, state = %{router: router, sockets: sockets, serializer: serializer}) do
     payload
     |> serializer.decode!(opcode)
-    |> Transport.dispatch(sockets, self, router)
->>>>>>> 55be1ed4
+    |> Transport.dispatch(sockets, self, router, __MODULE__)
     |> case do
       {:ok, sockets}             -> %{state | sockets: sockets}
       {:error, sockets, _reason} -> %{state | sockets: sockets}
